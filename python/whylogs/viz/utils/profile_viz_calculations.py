<<<<<<< HEAD
import json
from logging import getLogger
from typing import Any, Dict, List, Optional
=======
from logging import getLogger
from typing import Any, Dict, List, Optional, Tuple, Union
>>>>>>> 140ca6f2

from typing_extensions import TypedDict

<<<<<<< HEAD
from whylogs.core.configs import SummaryConfig
from whylogs.core.metrics import (
    CardinalityMetric,
    ColumnCountsMetric,
    DistributionMetric,
)
from whylogs.core.view.column_profile_view import ColumnProfileView
from whylogs.core.view.dataset_profile_view import DatasetProfileView
from whylogs.viz.utils.drift_calculations import calculate_drift_values
from whylogs.viz.utils.frequent_items_calculations import (
    FrequentItemEstimate,
    frequent_items_from_view,
)
from whylogs.viz.utils.histogram_calculations import (
    HistogramSummary,
    histogram_from_view,
)
=======
from whylogs.core.metrics import CardinalityMetric, DistributionMetric
from whylogs.core.metrics.metrics import FrequentItem
from whylogs.core.view.column_profile_view import ColumnProfileView
from whylogs.viz.utils import (
    DescriptiveStatistics,
    QuantileStats,
    _calculate_bins,
    _calculate_descriptive_statistics,
    _calculate_quantile_statistics,
)
from whylogs.viz.utils.descriptive_stats import _get_count_metrics_from_column_view

MAX_HIST_BUCKETS = 30
HIST_AVG_NUMBER_PER_BUCKET = 4.0
>>>>>>> 140ca6f2

logger = getLogger(__name__)


<<<<<<< HEAD
class DescStats(TypedDict):
    stddev: float
    coefficient_of_variation: float
    sum: float
    variance: float
    mean: float


def _calculate_descriptive_statistics(column_view: ColumnProfileView) -> Optional[DescStats]:
    distribution_metric: Optional[DistributionMetric] = column_view.get_metric("dist")
    if distribution_metric is None:
        return None
    stddev = distribution_metric.stddev
    mean = distribution_metric.mean.value
    column_counts_metric_: ColumnCountsMetric = column_view.get_metric("cnt")  # type: ignore
    count_n = column_counts_metric_.n.value
    count_missing = column_counts_metric_.null.value

    return {
        "stddev": stddev,
        "coefficient_of_variation": stddev / mean,
        "sum": (count_n - count_missing) * mean,
        "variance": distribution_metric.variance,
        "mean": mean,
    }


class QuantileStats(TypedDict):
    iqr: float
    q1: float
    q3: float
    ninety_fifth_percentile: float
    fifth_percentile: float
    median: float


def _calculate_quantile_statistics(column_view: ColumnProfileView) -> Optional[QuantileStats]:
    distribution_metric: Optional[DistributionMetric] = column_view.get_metric("dist")
    if distribution_metric is None:
        return None

    quantiles = distribution_metric.kll.value.get_quantiles([0.05, 0.25, 0.5, 0.75, 0.95])
    quantile_statistics: QuantileStats = {
        "fifth_percentile": quantiles[0],
        "iqr": quantiles[2] - quantiles[1],
        "q1": quantiles[1],
        "median": quantiles[2],
        "q3": quantiles[3],
        "ninety_fifth_percentile": quantiles[4],
    }
    return quantile_statistics


=======
>>>>>>> 140ca6f2
class FeatureStats(TypedDict):
    total_count: Optional[int]
    missing: Optional[int]
    distinct: Optional[float]
    min: Optional[float]
    max: Optional[float]
    range: Optional[float]
    quantile_statistics: Optional[QuantileStats]
    descriptive_statistics: Optional[DescriptiveStatistics]


def _get_distribution_metrics(
    column_view: ColumnProfileView,
) -> Union[Tuple[None, None, None], Tuple[float, float, float]]:
    distribution_metric: Optional[DistributionMetric] = column_view.get_metric("dist")
    if distribution_metric is None:
        return None, None, None

    min_val = distribution_metric.kll.value.get_min_value()
    max_val = distribution_metric.kll.value.get_max_value()
    range_val = max_val - min_val
    return min_val, max_val, range_val

<<<<<<< HEAD
    column_counts: Optional[ColumnCountsMetric] = column_view.get_metric("cnt")
    count_n = count_missing = total_count = None
    if column_counts is not None:
        count_n = column_counts.n.value
        count_missing = column_counts.null.value
        total_count = count_n - count_missing
=======
>>>>>>> 140ca6f2

def _get_cardinality_metrics_from_column_view(
    column_view: ColumnProfileView, count_n: Optional[float] = None, count_missing: Optional[float] = None
) -> Union[None, float]:
    cardinality: Optional[CardinalityMetric] = column_view.get_metric("card")
    if cardinality and count_n and count_missing:
        card_estimate = cardinality.hll.value.get_estimate()
        distinct = card_estimate / (count_n - count_missing) * 100
        return distinct
    else:
        return None


def add_feature_statistics(
    feature_name: str,
    column_view: Union[None, ColumnProfileView],
) -> Dict[str, FeatureStats]:
    if column_view is None:
        return {}

    feature_with_statistics: Dict[str, FeatureStats] = {}

    count_n, count_missing = _get_count_metrics_from_column_view(column_view=column_view)
    distinct = _get_cardinality_metrics_from_column_view(
        column_view=column_view, count_n=count_n, count_missing=count_missing
    )
    min_val, max_val, range_val = _get_distribution_metrics(column_view=column_view)

    quantile_stats = _calculate_quantile_statistics(column_view)
    desc_stats = _calculate_descriptive_statistics(column_view)

    feature_stats: FeatureStats = {
        "total_count": total_count,
        "missing": count_missing,
        "distinct": distinct,
        "min": min_val,
        "max": max_val,
        "range": range_val,
        "quantile_statistics": quantile_stats,
        "descriptive_statistics": desc_stats,
    }
    feature_with_statistics[feature_name] = feature_stats

    return feature_with_statistics


class OverallStats(TypedDict):
    observations: int
    missing_cells: int
    missing_percentage: float


class ColumnSummary(TypedDict):
    histogram: Optional[HistogramSummary]
    frequentItems: Optional[List[FrequentItemEstimate]]
    drift_from_ref: Optional[float]
    isDiscrete: Optional[bool]
    featureStats: Optional[FeatureStats]


class DatasetSummary(TypedDict):
    columns: Dict[str, Optional[ColumnSummary]]
    properties: Optional[OverallStats]


def generate_summaries(
    target_view: DatasetProfileView, ref_view: DatasetProfileView, config: Optional[SummaryConfig]
) -> Dict[str, Any]:
<<<<<<< HEAD
    if config is None:
        config = SummaryConfig()

    overall_stats: OverallStats = add_overall_statistics(target_view)
    drift_values = calculate_drift_values(target_view, ref_view)

    target_col_views = target_view.get_columns()
    ref_col_views = ref_view.get_columns()
    ref_summary: DatasetSummary = {"columns": {}, "properties": overall_stats}
    target_summary: DatasetSummary = {"columns": {}, "properties": None}
    for target_col_name in target_col_views:
        if target_col_name in ref_col_views:
            target_column_summary: ColumnSummary = {
                "histogram": None,
                "frequentItems": None,
                "drift_from_ref": None,
                "isDiscrete": None,
                "featureStats": None,
            }
            ref_column_summary: ColumnSummary = {
                "histogram": None,
                "frequentItems": None,
                "drift_from_ref": None,
                "isDiscrete": None,
                "featureStats": None,
            }

            target_col_view = target_col_views[target_col_name]
            ref_col_view = ref_col_views[target_col_name]
            if not target_col_view or not ref_col_view:
                continue

            target_stats = add_feature_statistics(target_col_name, target_col_view)
            target_column_summary["featureStats"] = target_stats[target_col_name]

            if target_col_name in drift_values:
                col_drift_value = drift_values[target_col_name]
                if col_drift_value:
                    ref_column_summary["drift_from_ref"] = col_drift_value["p_value"]

            if target_col_view.get_metric("dist") and ref_col_view.get_metric("dist"):
                target_column_summary["isDiscrete"] = ref_column_summary["isDiscrete"] = False

                target_histogram = histogram_from_view(target_col_view, target_col_name)
                target_column_summary["histogram"] = target_histogram

                ref_histogram = histogram_from_view(ref_col_view, target_col_name)
                ref_column_summary["histogram"] = ref_histogram

            elif target_col_view.get_metric("fi") and ref_col_view.get_metric("fi"):
                target_column_summary["isDiscrete"] = ref_column_summary["isDiscrete"] = True

                target_frequent_items = frequent_items_from_view(target_col_view, target_col_name, config)
                target_column_summary["frequentItems"] = target_frequent_items

                ref_frequent_items = frequent_items_from_view(ref_col_view, target_col_name, config)
                ref_column_summary["frequentItems"] = ref_frequent_items
            target_summary["columns"][target_col_name] = target_column_summary
            ref_summary["columns"][target_col_name] = ref_column_summary

    summaries = {
        "profile_from_whylogs": json.dumps(target_summary),
        "reference_profile_from_whylogs": json.dumps(ref_summary),
    }
    return summaries


class FrequentItemStats(TypedDict):
    frequent_items: List[FrequentItemEstimate]
    total_count: int
    unique_count: Optional[int]


def add_overall_statistics(target_view: DatasetProfileView) -> OverallStats:
    observations: int = 0
    missing_cells: int = 0
    missing_percentage: float = 0
    target_col_views = target_view.get_columns()
    for target_col_view in target_col_views.values():
        if target_col_view:
            cnt_metric = target_col_view.get_metric("cnt")
            if cnt_metric:
                observations += cnt_metric.n.value
                null_count = cnt_metric.null.value
                missing_cells += null_count if null_count else 0
    missing_percentage = (missing_cells / observations) * 100 if observations else 0
    overall_stats: OverallStats = {
        "observations": observations,
        "missing_cells": missing_cells,
        "missing_percentage": missing_percentage,
    }
    return overall_stats
=======
    """
    Generate a summary of a kll_floats_sketch, including a histogram

    Parameters
    ----------
    sketch : kll_floats_sketch
        Data sketch
    max_buckets : int
        Override the default maximum number of buckets
    avg_per_bucket : int
        Override the default target number of items per bucket.

    Returns
    -------
    histogram : HistogramSummary
        Protobuf histogram message
    """
    n = sketch.get_n()
    start = sketch.get_min_value()
    max_val = sketch.get_max_value()
    end = max_val
    if max_buckets is None:
        max_buckets = MAX_HIST_BUCKETS
    if avg_per_bucket is None:
        avg_per_bucket = HIST_AVG_NUMBER_PER_BUCKET

    if (n < 2) or (start == end):
        dx = abs(start) * 1e-7
        end = start + dx
        bins = [start, end]
        counts = [n]
    else:
        bins, end = _calculate_bins(end, start, n, avg_per_bucket, max_buckets)
        pmf = sketch.get_pmf(bins)
        counts = [round(p * n) for p in pmf]
        counts = counts[1:-1]

    histogram = {
        "start": start,
        "end": end,
        "width": 0,
        "counts": counts,
        "max": max_val,
        "min": start,
        "bins": bins,
        "n": n,
    }
    return histogram


class FrequentItemEstimate(TypedDict):
    value: str
    estimate: float


def get_frequent_items_estimate(frequent_items: List[FrequentItem]) -> List[FrequentItemEstimate]:
    return [{"value": x.value, "estimate": x.est} for x in frequent_items]
>>>>>>> 140ca6f2
<|MERGE_RESOLUTION|>--- conflicted
+++ resolved
@@ -1,23 +1,20 @@
-<<<<<<< HEAD
 import json
 from logging import getLogger
-from typing import Any, Dict, List, Optional
-=======
-from logging import getLogger
 from typing import Any, Dict, List, Optional, Tuple, Union
->>>>>>> 140ca6f2
 
 from typing_extensions import TypedDict
 
-<<<<<<< HEAD
 from whylogs.core.configs import SummaryConfig
-from whylogs.core.metrics import (
-    CardinalityMetric,
-    ColumnCountsMetric,
-    DistributionMetric,
-)
+from whylogs.core.metrics import CardinalityMetric, DistributionMetric
 from whylogs.core.view.column_profile_view import ColumnProfileView
 from whylogs.core.view.dataset_profile_view import DatasetProfileView
+from whylogs.viz.utils import (
+    DescriptiveStatistics,
+    QuantileStats,
+    _calculate_descriptive_statistics,
+    _calculate_quantile_statistics,
+)
+from whylogs.viz.utils.descriptive_stats import _get_count_metrics_from_column_view
 from whylogs.viz.utils.drift_calculations import calculate_drift_values
 from whylogs.viz.utils.frequent_items_calculations import (
     FrequentItemEstimate,
@@ -27,82 +24,10 @@
     HistogramSummary,
     histogram_from_view,
 )
-=======
-from whylogs.core.metrics import CardinalityMetric, DistributionMetric
-from whylogs.core.metrics.metrics import FrequentItem
-from whylogs.core.view.column_profile_view import ColumnProfileView
-from whylogs.viz.utils import (
-    DescriptiveStatistics,
-    QuantileStats,
-    _calculate_bins,
-    _calculate_descriptive_statistics,
-    _calculate_quantile_statistics,
-)
-from whylogs.viz.utils.descriptive_stats import _get_count_metrics_from_column_view
-
-MAX_HIST_BUCKETS = 30
-HIST_AVG_NUMBER_PER_BUCKET = 4.0
->>>>>>> 140ca6f2
 
 logger = getLogger(__name__)
 
 
-<<<<<<< HEAD
-class DescStats(TypedDict):
-    stddev: float
-    coefficient_of_variation: float
-    sum: float
-    variance: float
-    mean: float
-
-
-def _calculate_descriptive_statistics(column_view: ColumnProfileView) -> Optional[DescStats]:
-    distribution_metric: Optional[DistributionMetric] = column_view.get_metric("dist")
-    if distribution_metric is None:
-        return None
-    stddev = distribution_metric.stddev
-    mean = distribution_metric.mean.value
-    column_counts_metric_: ColumnCountsMetric = column_view.get_metric("cnt")  # type: ignore
-    count_n = column_counts_metric_.n.value
-    count_missing = column_counts_metric_.null.value
-
-    return {
-        "stddev": stddev,
-        "coefficient_of_variation": stddev / mean,
-        "sum": (count_n - count_missing) * mean,
-        "variance": distribution_metric.variance,
-        "mean": mean,
-    }
-
-
-class QuantileStats(TypedDict):
-    iqr: float
-    q1: float
-    q3: float
-    ninety_fifth_percentile: float
-    fifth_percentile: float
-    median: float
-
-
-def _calculate_quantile_statistics(column_view: ColumnProfileView) -> Optional[QuantileStats]:
-    distribution_metric: Optional[DistributionMetric] = column_view.get_metric("dist")
-    if distribution_metric is None:
-        return None
-
-    quantiles = distribution_metric.kll.value.get_quantiles([0.05, 0.25, 0.5, 0.75, 0.95])
-    quantile_statistics: QuantileStats = {
-        "fifth_percentile": quantiles[0],
-        "iqr": quantiles[2] - quantiles[1],
-        "q1": quantiles[1],
-        "median": quantiles[2],
-        "q3": quantiles[3],
-        "ninety_fifth_percentile": quantiles[4],
-    }
-    return quantile_statistics
-
-
-=======
->>>>>>> 140ca6f2
 class FeatureStats(TypedDict):
     total_count: Optional[int]
     missing: Optional[int]
@@ -126,21 +51,12 @@
     range_val = max_val - min_val
     return min_val, max_val, range_val
 
-<<<<<<< HEAD
-    column_counts: Optional[ColumnCountsMetric] = column_view.get_metric("cnt")
-    count_n = count_missing = total_count = None
-    if column_counts is not None:
-        count_n = column_counts.n.value
-        count_missing = column_counts.null.value
-        total_count = count_n - count_missing
-=======
->>>>>>> 140ca6f2
 
 def _get_cardinality_metrics_from_column_view(
     column_view: ColumnProfileView, count_n: Optional[float] = None, count_missing: Optional[float] = None
 ) -> Union[None, float]:
     cardinality: Optional[CardinalityMetric] = column_view.get_metric("card")
-    if cardinality and count_n and count_missing:
+    if cardinality and count_n is not None and count_missing is not None:
         card_estimate = cardinality.hll.value.get_estimate()
         distinct = card_estimate / (count_n - count_missing) * 100
         return distinct
@@ -157,7 +73,7 @@
 
     feature_with_statistics: Dict[str, FeatureStats] = {}
 
-    count_n, count_missing = _get_count_metrics_from_column_view(column_view=column_view)
+    total_count, count_n, count_missing = _get_count_metrics_from_column_view(column_view=column_view)
     distinct = _get_cardinality_metrics_from_column_view(
         column_view=column_view, count_n=count_n, count_missing=count_missing
     )
@@ -203,7 +119,6 @@
 def generate_summaries(
     target_view: DatasetProfileView, ref_view: DatasetProfileView, config: Optional[SummaryConfig]
 ) -> Dict[str, Any]:
-<<<<<<< HEAD
     if config is None:
         config = SummaryConfig()
 
@@ -271,12 +186,6 @@
     return summaries
 
 
-class FrequentItemStats(TypedDict):
-    frequent_items: List[FrequentItemEstimate]
-    total_count: int
-    unique_count: Optional[int]
-
-
 def add_overall_statistics(target_view: DatasetProfileView) -> OverallStats:
     observations: int = 0
     missing_cells: int = 0
@@ -295,63 +204,4 @@
         "missing_cells": missing_cells,
         "missing_percentage": missing_percentage,
     }
-    return overall_stats
-=======
-    """
-    Generate a summary of a kll_floats_sketch, including a histogram
-
-    Parameters
-    ----------
-    sketch : kll_floats_sketch
-        Data sketch
-    max_buckets : int
-        Override the default maximum number of buckets
-    avg_per_bucket : int
-        Override the default target number of items per bucket.
-
-    Returns
-    -------
-    histogram : HistogramSummary
-        Protobuf histogram message
-    """
-    n = sketch.get_n()
-    start = sketch.get_min_value()
-    max_val = sketch.get_max_value()
-    end = max_val
-    if max_buckets is None:
-        max_buckets = MAX_HIST_BUCKETS
-    if avg_per_bucket is None:
-        avg_per_bucket = HIST_AVG_NUMBER_PER_BUCKET
-
-    if (n < 2) or (start == end):
-        dx = abs(start) * 1e-7
-        end = start + dx
-        bins = [start, end]
-        counts = [n]
-    else:
-        bins, end = _calculate_bins(end, start, n, avg_per_bucket, max_buckets)
-        pmf = sketch.get_pmf(bins)
-        counts = [round(p * n) for p in pmf]
-        counts = counts[1:-1]
-
-    histogram = {
-        "start": start,
-        "end": end,
-        "width": 0,
-        "counts": counts,
-        "max": max_val,
-        "min": start,
-        "bins": bins,
-        "n": n,
-    }
-    return histogram
-
-
-class FrequentItemEstimate(TypedDict):
-    value: str
-    estimate: float
-
-
-def get_frequent_items_estimate(frequent_items: List[FrequentItem]) -> List[FrequentItemEstimate]:
-    return [{"value": x.value, "estimate": x.est} for x in frequent_items]
->>>>>>> 140ca6f2
+    return overall_stats