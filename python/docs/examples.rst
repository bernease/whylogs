.. _examples:

Examples
********

These examples provide a more in-depth look into the details of the ``whylogs`` logging library.

Migrating examples from whylogs v0 to v1 is still a work in progress.
If there's an example or integration that you need that you don't see here, please check out the v0
`examples folder <https://github.com/whylabs/whylogs/tree/0988a30ef8151a4163a8db1328728c092cfd7999/examples>`_ or reach out to us on the Rsqrd AI Community `Slack workspace <http://www.bit.ly/rsqrd-slack>`_ in the :code:`#whylogs-java-support` or :code:`#whylogs-python-support` channels.

Basic
------

.. toctree::
    :maxdepth: 1

    examples/basic/Getting_Started
    examples/basic/Inspecting_Profiles
    examples/basic/Notebook_Profile_Visualizer
    examples/basic/Logging_Different_Data
    examples/basic/Metric_Constraints
    examples/basic/Schema_Configuration
    examples/basic/Merging_Profiles


.. Intermediate
.. ------------


.. Advanced
.. --------


Integrations
------------

.. toctree::
    :maxdepth: 1

<<<<<<< HEAD
    examples/integrations/writing_profiles
    examples/integrations/pyspark_profiling
    examples/integrations/Mlflow_Logging
=======
    examples/integrations/Writing_Profiles
    examples/integrations/Pyspark_Profiling
>>>>>>> d6978e90
<|MERGE_RESOLUTION|>--- conflicted
+++ resolved
@@ -38,11 +38,6 @@
 .. toctree::
     :maxdepth: 1
 
-<<<<<<< HEAD
-    examples/integrations/writing_profiles
-    examples/integrations/pyspark_profiling
-    examples/integrations/Mlflow_Logging
-=======
     examples/integrations/Writing_Profiles
     examples/integrations/Pyspark_Profiling
->>>>>>> d6978e90
+    examples/integrations/Mlflow_Logging